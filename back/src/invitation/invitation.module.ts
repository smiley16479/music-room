import { Module } from '@nestjs/common';
import { TypeOrmModule } from '@nestjs/typeorm';
import { InvitationController } from './invitation.controller';
<<<<<<< HEAD
import { EmailModule } from '../email/email.module';

@Module({
  imports: [EmailModule],
=======
import { InvitationService } from './invitation.service';

import { Invitation } from 'src/invitation/entities/invitation.entity';
import { User } from 'src/user/entities/user.entity';
import { Event } from 'src/event/entities/event.entity';
import { Playlist } from 'src/playlist/entities/playlist.entity';

import { UserModule } from '../user/user.module';
import { EmailModule } from '../email/email.module';

@Module({
  imports: [
    TypeOrmModule.forFeature([Invitation, User, Event, Playlist]),
    UserModule,
    EmailModule,
  ],
>>>>>>> a96060f1
  controllers: [InvitationController],
  providers: [InvitationService],
  exports: [InvitationService],
})
export class InvitationModule {}<|MERGE_RESOLUTION|>--- conflicted
+++ resolved
@@ -1,12 +1,6 @@
 import { Module } from '@nestjs/common';
 import { TypeOrmModule } from '@nestjs/typeorm';
 import { InvitationController } from './invitation.controller';
-<<<<<<< HEAD
-import { EmailModule } from '../email/email.module';
-
-@Module({
-  imports: [EmailModule],
-=======
 import { InvitationService } from './invitation.service';
 
 import { Invitation } from 'src/invitation/entities/invitation.entity';
@@ -23,7 +17,6 @@
     UserModule,
     EmailModule,
   ],
->>>>>>> a96060f1
   controllers: [InvitationController],
   providers: [InvitationService],
   exports: [InvitationService],
