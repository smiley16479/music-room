--- conflicted
+++ resolved
@@ -19,15 +19,6 @@
 import { Playlist } from 'src/playlist/entities/playlist.entity';
 
 import { CreateInvitationDto } from './dto/create-invitation.dto';
-<<<<<<< HEAD
-import { UpdateInvitationDto } from './dto/update-invitation.dto';
-import { EmailService } from 'src/email/email.service';
-import { InvitationType } from './entities/invitation.entity';
-
-@Injectable()
-export class InvitationService {
-  constructor(private readonly emailService: EmailService) {}
-=======
 import { RespondInvitationDto } from './dto/respond-invitation.dto';
 import { PaginationDto } from '../common/dto/pagination.dto';
 
@@ -66,7 +57,6 @@
     private readonly playlistRepository: Repository<Playlist>,
     private readonly emailService: EmailService,
   ) {}
->>>>>>> a96060f1
 
   // Core CRUD Operations
   async create(createInvitationDto: CreateInvitationDto, inviterId: string): Promise<InvitationWithDetails> {
@@ -102,14 +92,6 @@
         throw new ConflictException('Invitation already exists');
       }
       
-<<<<<<< HEAD
-      // Send playlist invitation email
-      await this.emailService.sendPlaylistInvitation(
-        inviteeEmail,
-        senderName,
-        playlistName,
-        inviteUrl
-=======
       // If previous invitation was declined/expired, we can create a new one
       if (existingInvitation.status !== InvitationStatus.ACCEPTED) {
         // Update existing invitation instead of creating new one
@@ -160,7 +142,6 @@
       queryBuilder = queryBuilder.where(
         'invitation.inviterId = :userId OR invitation.inviteeId = :userId',
         { userId }
->>>>>>> a96060f1
       );
     }
 
